{
    "rules": {

        "no-alert": 1,
        "no-caller": 1,
        "no-bitwise": 0,
        "no-console": 1,
        "no-debugger": 1,
        "no-empty": 1,
        "no-eval": 1,
        "no-with": 1,
<<<<<<< HEAD
        "no-fallthrough": 1,
=======
        "no-unreachable": 1,
>>>>>>> a422f653

        "camelcase": 1,
        "curly": 1,
        "eqeqeq": 1,
        "guard-for-in": 0,
        "new-cap": 1,
        "quote-props": 0,
        "semi": 1

    }
}<|MERGE_RESOLUTION|>--- conflicted
+++ resolved
@@ -9,11 +9,8 @@
         "no-empty": 1,
         "no-eval": 1,
         "no-with": 1,
-<<<<<<< HEAD
         "no-fallthrough": 1,
-=======
         "no-unreachable": 1,
->>>>>>> a422f653
 
         "camelcase": 1,
         "curly": 1,
